--- conflicted
+++ resolved
@@ -70,7 +70,7 @@
     /// <param name="resourceInteractions">     The server interactions by resource.</param>
     /// <param name="serverSearchParameters">   The search parameters for searching all resources.</param>
     /// <param name="serverOperations">         The operations defined at the system level operation.</param>
-    /// <param name="securitySchemes">          The security schemes supported by the server.</param>            
+    /// <param name="securitySchemes">          The security schemes supported by the server.</param>
     public FhirCapabiltyStatement(
         List<string> serverInteractions,
         List<string> serverInteractionExpectations,
@@ -144,16 +144,10 @@
         ImplementationGuides = implementationGuides ?? Array.Empty<string>();
         ImplementationGuidesEx = ProcessExpectationEnumerables(ImplementationGuides, implementationGuideExpectations);
 
-<<<<<<< HEAD
-        ResourceInteractions = resourceInteractions;
-        ServerSearchParameters = serverSearchParameters;
-        ServerOperations = serverOperations;
-        SecuritySchemes = securitySchemes ?? Array.Empty<FhirCapSecurityScheme>();
-=======
         ResourceInteractions = resourceInteractions ?? new();
         ServerSearchParameters = serverSearchParameters ?? new();
         ServerOperations = serverOperations ?? new();
->>>>>>> c8383ff9
+        SecuritySchemes = securitySchemes ?? Array.Empty<FhirCapSecurityScheme>();
 
         if ((serverInteractions != null) &&
             serverInteractions.TryFhirEnum(out IEnumerable<SystemRestfulInteraction> si))
@@ -295,6 +289,7 @@
 
     /// <summary>Gets the operations defined at the system level operation.</summary>
     public Dictionary<string, FhirCapOperation> ServerOperations { get; }
+
     public IEnumerable<FhirCapSecurityScheme> SecuritySchemes { get; }
 
     /// <summary>Creates a new object that is a copy of the current instance.</summary>
