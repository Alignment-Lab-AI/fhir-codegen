--- conflicted
+++ resolved
@@ -38,18 +38,11 @@
       <IncludeAssets>runtime; build; native; contentfiles; analyzers; buildtransitive</IncludeAssets>
     </PackageReference>
     <PackageReference Include="Microsoft.Extensions.Hosting" Version="6.0.1" />
-<<<<<<< HEAD
     <PackageReference Include="Microsoft.IdentityModel.Protocols.OpenIdConnect" Version="6.26.0" />
-    <PackageReference Include="Microsoft.OpenApi" Version="1.5.0" />
-    <PackageReference Include="SharpZipLib" Version="1.3.3" />
-    <PackageReference Include="System.Text.Encodings.Web" Version="6.0.0" />
-    <PackageReference Include="System.Text.Json" Version="6.0.6" />
-=======
     <PackageReference Include="Microsoft.OpenApi" Version="1.6.3" />
     <PackageReference Include="SharpZipLib" Version="1.4.2" />
     <PackageReference Include="System.Text.Encodings.Web" Version="7.0.0" />
     <PackageReference Include="System.Text.Json" Version="7.0.2" />
->>>>>>> c8383ff9
   </ItemGroup>
 
   <ItemGroup>
